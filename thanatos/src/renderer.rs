use std::{collections::VecDeque, mem::size_of, rc::Rc};

use crate::{
    assets::{self, Material, MaterialId, MeshId},
    camera::Camera,
    transform::Transform,
    window::Window,
    World,
};
use bytemuck::offset_of;
use glam::{Vec2, Vec3};
use hephaestus::{
<<<<<<< HEAD
    buffer::{Buffer, Static},
    command, descriptor,
=======
    buffer::Static,
    descriptor,
>>>>>>> ad271f6f
    image::{Image, ImageView},
    pipeline::{
        self, clear_colour, clear_depth, Framebuffer, ImageLayout, PipelineBindPoint, RenderPass,
        ShaderModule, Subpass, Viewport,
    },
    task::{Fence, Semaphore, SubmitInfo, Task},
    vertex::{self, AttributeType},
    BufferUsageFlags, Context, DescriptorType, Extent2D, Format, ImageAspectFlags, ImageUsageFlags,
    PipelineStageFlags, VkResult,
};
use log::info;
use styx::Element;
use tecs::EntityId;

#[repr(C)]
#[derive(Clone, Copy, Debug, PartialEq, Default, bytemuck::Pod, bytemuck::Zeroable)]
pub struct Vertex {
    pub position: Vec3,
    pub normal: Vec3,
}

impl Vertex {
    pub fn info() -> vertex::Info {
        vertex::Info::new(size_of::<Self>())
            .attribute(AttributeType::Vec3, 0)
            .attribute(AttributeType::Vec3, offset_of!(Vertex, normal))
    }
}

#[repr(C)]
#[derive(Clone, Copy, Debug, PartialEq, Default, bytemuck::Pod, bytemuck::Zeroable)]
pub struct UiVertex {
    pub position: Vec3,
    pub padding: f32
}

impl UiVertex {
    pub fn info() -> vertex::Info {
        vertex::Info::new(size_of::<Self>()).attribute(AttributeType::Vec3, 0)
    }
}

struct Frame {
    task: Task,
    fence: Rc<Fence>,
}

impl Drop for Frame {
    fn drop(&mut self) {
        self.fence.wait().unwrap();
    }
}

pub struct RenderObject {
    pub mesh: MeshId,
    pub material: MaterialId,
}

pub struct Renderer {
    render_pass: RenderPass,
    pipeline: pipeline::Graphics,
    ui_pipeline: pipeline::Graphics,
    framebuffers: Vec<Framebuffer>,
    semaphores: Vec<Rc<Semaphore>>,
    frame_index: usize,
    tasks: VecDeque<Frame>,
    camera_layout: Rc<descriptor::Layout>,
    object_layout: Rc<descriptor::Layout>,
    depth_images: Vec<Image>,
    depth_views: Vec<ImageView>,
    pub ctx: Context,
}

impl Renderer {
    pub const FRAMES_IN_FLIGHT: usize = 3;

    pub fn new(window: &Window) -> VkResult<Self> {
        let size = window.window.inner_size();
        let ctx = Context::new("thanatos", &window.window, (size.width, size.height))?;

        let vertex = ShaderModule::new(
            &ctx.device,
            &std::fs::read("assets/shaders/shader.vert.spv").unwrap(),
        )?;

        let fragment = ShaderModule::new(
            &ctx.device,
            &std::fs::read("assets/shaders/shader.frag.spv").unwrap(),
        )?;

        let ui_vertex = ShaderModule::new(
            &ctx.device,
            &std::fs::read("assets/shaders/ui.vert.spv").unwrap(),
        )?;

        let ui_fragment = ShaderModule::new(
            &ctx.device,
            &std::fs::read("assets/shaders/ui.frag.spv").unwrap(),
        )?;

        let render_pass = {
            let mut builder = RenderPass::builder();
            let colour = builder.attachment(
                ctx.swapchain.as_ref().unwrap().format,
                ImageLayout::UNDEFINED,
                ImageLayout::PRESENT_SRC_KHR,
            );
            let depth = builder.attachment(
                Format::D32_SFLOAT,
                ImageLayout::UNDEFINED,
                ImageLayout::DEPTH_STENCIL_ATTACHMENT_OPTIMAL,
            );
            builder.subpass(
                Subpass::new(PipelineBindPoint::GRAPHICS)
                    .colour(colour, ImageLayout::COLOR_ATTACHMENT_OPTIMAL)
                    .depth(depth, ImageLayout::DEPTH_STENCIL_ATTACHMENT_OPTIMAL),
            );
            builder.subpass(
                Subpass::new(PipelineBindPoint::GRAPHICS)
                    .colour(colour, ImageLayout::COLOR_ATTACHMENT_OPTIMAL)
                    .depth(depth, ImageLayout::DEPTH_STENCIL_ATTACHMENT_OPTIMAL),
            );
            builder.build(&ctx.device)?
        };

        let camera_layout = descriptor::Layout::new(&ctx, &[DescriptorType::UNIFORM_BUFFER], 1000)?;
        let object_layout =
            descriptor::Layout::new(&ctx, &[DescriptorType::UNIFORM_BUFFER; 2], 1000)?;

        let pipeline = pipeline::Graphics::builder()
            .vertex(&vertex)
            .vertex_info(Vertex::info())
            .fragment(&fragment)
            .render_pass(&render_pass)
            .subpass(0)
            .viewport(Viewport::Dynamic)
            .layouts(vec![&camera_layout, &object_layout])
            .depth()
            .build(&ctx.device)?;

        let ui_pipeline = pipeline::Graphics::builder()
            .vertex(&ui_vertex)
            .vertex_info(UiVertex::info())
            .fragment(&ui_fragment)
            .render_pass(&render_pass)
            .subpass(1)
            .viewport(Viewport::Dynamic)
            .depth()
            .build(&ctx.device)?;

        let (depth_images, depth_views) = Self::create_depth_images(&ctx)?;

        let framebuffers = ctx
            .swapchain
            .as_ref()
            .unwrap()
            .views
            .iter()
            .zip(&depth_views)
            .map(|(colour, depth)| render_pass.get_framebuffer(&ctx.device, &[colour, depth]))
            .collect::<VkResult<Vec<Framebuffer>>>()?;

        let semaphores = (0..Self::FRAMES_IN_FLIGHT)
            .map(|_| Semaphore::new(&ctx.device))
            .collect::<VkResult<Vec<Rc<Semaphore>>>>()?;

        Ok(Self {
            ctx,
            render_pass,
            pipeline,
            ui_pipeline,
            framebuffers,
            semaphores,
            frame_index: 0,
            tasks: VecDeque::new(),
            camera_layout,
            object_layout,
            depth_images,
            depth_views,
        })
    }

    pub fn add(self) -> impl FnOnce(World) -> World {
        move |world| world.with_resource(self).with_ticker(Self::draw)
    }

    fn create_depth_images(ctx: &Context) -> VkResult<(Vec<Image>, Vec<ImageView>)> {
        let depth_images = ctx
            .swapchain
            .as_ref()
            .unwrap()
            .views
            .iter()
            .map(|_| {
                Image::new(
                    &ctx,
                    Format::D32_SFLOAT,
                    ctx.swapchain.as_ref().unwrap().extent,
                    ImageUsageFlags::DEPTH_STENCIL_ATTACHMENT,
                )
            })
            .collect::<VkResult<Vec<_>>>()?;

        let depth_views = depth_images
            .iter()
            .map(|image| {
                ImageView::new(
                    &ctx.device,
                    image.handle,
                    Format::D32_SFLOAT,
                    ImageAspectFlags::DEPTH,
                    ctx.swapchain.as_ref().unwrap().extent,
                )
            })
            .collect::<VkResult<Vec<_>>>()?;

        Ok((depth_images, depth_views))
    }

    pub fn recreate_swapchain(&mut self, size: (u32, u32)) -> VkResult<()> {
        unsafe { self.ctx.device.device_wait_idle()? }
        self.ctx.surface.extent = Extent2D {
            width: size.0,
            height: size.1,
        };
        self.ctx.recreate_swapchain().unwrap();

        self.framebuffers.clear();
        self.depth_views.clear();
        self.depth_images.clear();

        let (depth_images, depth_views) = Self::create_depth_images(&self.ctx)?;
        self.depth_images = depth_images;
        self.depth_views = depth_views;

        self.framebuffers = self
            .ctx
            .swapchain
            .as_ref()
            .unwrap()
            .views
            .iter()
            .zip(&self.depth_views)
            .map(|(colour, depth)| {
                self.render_pass
                    .get_framebuffer(&self.ctx.device, &[colour, depth])
            })
            .collect::<VkResult<Vec<Framebuffer>>>()?;

        Ok(())
    }

    pub fn draw(world: &World) {
        let mut renderer = world.get_mut::<Renderer>().unwrap();
        if renderer.tasks.len() > Renderer::FRAMES_IN_FLIGHT {
            let frame = renderer.tasks.pop_front().unwrap();
            drop(frame);
        }

        let mut task = Task::new();
        let image_available = Semaphore::new(&renderer.ctx.device).unwrap();
        let render_finished =
            renderer.semaphores[renderer.frame_index % Renderer::FRAMES_IN_FLIGHT].clone();
        let in_flight = Fence::new(&renderer.ctx.device).unwrap();
        let (image_index, suboptimal) = task
            .acquire_next_image(
                &renderer.ctx.device,
                renderer.ctx.swapchain.as_ref().unwrap(),
                image_available.clone(),
            )
            .unwrap();

        let window = world.get::<Window>().unwrap();
        let size = window.window.inner_size();

        if suboptimal {
            info!("Recreating swapchain");
            renderer
                .recreate_swapchain((size.width, size.height))
                .unwrap();
            return;
        }

        let camera = world.get::<Camera>().unwrap();
        let camera_buffer = Static::new(
            &renderer.ctx,
            bytemuck::cast_slice::<f32, u8>(&camera.get_matrix().to_cols_array()),
            BufferUsageFlags::UNIFORM_BUFFER,
        )
        .unwrap();
        let camera_set = renderer
            .camera_layout
            .alloc()
            .unwrap()
            .write_buffer(0, &camera_buffer)
            .finish();

        let clear_values = [clear_colour([0.0, 0.0, 0.0, 1.0]), clear_depth(1.0)];

        let assets = world.get::<assets::Manager>().unwrap();
        let (entities, render_objects) = world.query::<(EntityId, &RenderObject)>();
        let object_sets = entities
            .iter()
            .zip(render_objects.iter())
            .map(|(id, render_object)| {
                let transform = world
                    .get_component::<Transform>(*id)
                    .map(|x| *x)
                    .unwrap_or_default();
                let material = assets.get_material(render_object.material).unwrap();
                let transform_buffer = Static::new(
                    &renderer.ctx,
                    bytemuck::cast_slice::<f32, u8>(&transform.matrix().to_cols_array()),
                    BufferUsageFlags::UNIFORM_BUFFER,
                )
                .unwrap();
                let material_buffer = Static::new(
                    &renderer.ctx,
                    bytemuck::cast_slice::<Material, u8>(&[*material]),
                    BufferUsageFlags::UNIFORM_BUFFER,
                )
                .unwrap();
                let set = renderer
                    .object_layout
                    .alloc()
                    .unwrap()
                    .write_buffer(0, &transform_buffer)
                    .write_buffer(1, &material_buffer)
                    .finish();
                (transform_buffer, material_buffer, set)
            })
            .collect::<Vec<_>>();

        let mut ui_box = styx::Box {};
        let mut scene = styx::Scene::new();
        let constraint = styx::Constraint {
            min: Vec2::ZERO,
            max: Vec2::new(1.0, 1.0),
        };
        let ui_size = ui_box.layout(constraint);
        ui_box.paint(
            styx::Area {
                origin: Vec2::ZERO,
                size: ui_size,
            },
            &mut scene,
        );
        let (ui_vertices, ui_indices) = scene.vertices();
        let ui_vertex_buffer = Static::new(
            &renderer.ctx,
            bytemuck::cast_slice::<UiVertex, u8>(
                &ui_vertices
                    .into_iter()
                    .map(|position| UiVertex { position, padding: 1.0 })
                    .collect::<Vec<_>>(),
            ),
            BufferUsageFlags::VERTEX_BUFFER,
        )
        .unwrap();
        let ui_index_buffer = Static::new(
            &renderer.ctx,
            bytemuck::cast_slice::<u32, u8>(
                &ui_indices.iter().map(|x| *x as u32).collect::<Vec<_>>(),
            ),
            BufferUsageFlags::INDEX_BUFFER,
        )
        .unwrap();

        let cmd = renderer
            .ctx
            .command_pool
            .alloc()
            .unwrap()
            .begin()
            .unwrap()
            .begin_render_pass(
                &renderer.render_pass,
                renderer.framebuffers.get(image_index as usize).unwrap(),
                &clear_values,
            )
            .bind_graphics_pipeline(&renderer.pipeline)
            .set_viewport(size.width, size.height)
            .set_scissor(size.width, size.height)
            .bind_descriptor_set(&camera_set, 0);

        let cmd = render_objects.iter().zip(object_sets.iter()).fold(
            cmd,
            |cmd, (object, (_, _, set))| {
                let mesh = assets.get_mesh(object.mesh).unwrap();
                cmd.bind_vertex_buffer(&mesh.vertex_buffer, 0)
                    .bind_index_buffer(&mesh.index_buffer)
                    .bind_descriptor_set(set, 1)
                    .draw_indexed(mesh.num_indices, 1, 0, 0, 0)
            },
        );

        let cmd = {
            cmd.next_subpass()
                .bind_graphics_pipeline(&renderer.ui_pipeline)
                .bind_vertex_buffer(&ui_vertex_buffer, 0)
                .bind_index_buffer(&ui_index_buffer)
                .draw_indexed(ui_indices.len() as u32, 1, 0, 0, 0)
        };

        let cmd = cmd.end_render_pass().end().unwrap();

        task.submit(SubmitInfo {
            device: &renderer.ctx.device,
            queue: &renderer.ctx.device.queues.graphics,
            cmd: &cmd,
            wait: &[(image_available, PipelineStageFlags::TOP_OF_PIPE)],
            signal: &[render_finished.clone()],
            fence: in_flight.clone(),
        })
        .unwrap();

        let suboptimal = task
            .present(
                &renderer.ctx.device,
                renderer.ctx.swapchain.as_ref().unwrap(),
                image_index,
                &[render_finished],
            )
            .unwrap();

        if suboptimal {
            info!("Recreating swapchain");
            renderer
                .recreate_swapchain((size.width, size.height))
                .unwrap();
        }

        renderer.tasks.push_back(Frame {
            task,
            fence: in_flight,
        });

        renderer.frame_index += 1;
    }
}

impl Drop for Renderer {
    fn drop(&mut self) {
        unsafe { self.ctx.device.device_wait_idle().unwrap() }
    }
}<|MERGE_RESOLUTION|>--- conflicted
+++ resolved
@@ -10,13 +10,8 @@
 use bytemuck::offset_of;
 use glam::{Vec2, Vec3};
 use hephaestus::{
-<<<<<<< HEAD
     buffer::{Buffer, Static},
     command, descriptor,
-=======
-    buffer::Static,
-    descriptor,
->>>>>>> ad271f6f
     image::{Image, ImageView},
     pipeline::{
         self, clear_colour, clear_depth, Framebuffer, ImageLayout, PipelineBindPoint, RenderPass,
@@ -50,7 +45,7 @@
 #[derive(Clone, Copy, Debug, PartialEq, Default, bytemuck::Pod, bytemuck::Zeroable)]
 pub struct UiVertex {
     pub position: Vec3,
-    pub padding: f32
+    pub padding: f32,
 }
 
 impl UiVertex {
@@ -370,7 +365,10 @@
             bytemuck::cast_slice::<UiVertex, u8>(
                 &ui_vertices
                     .into_iter()
-                    .map(|position| UiVertex { position, padding: 1.0 })
+                    .map(|position| UiVertex {
+                        position,
+                        padding: 1.0,
+                    })
                     .collect::<Vec<_>>(),
             ),
             BufferUsageFlags::VERTEX_BUFFER,
